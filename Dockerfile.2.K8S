--- conflicted
+++ resolved
@@ -6,11 +6,7 @@
 LABEL maintainer "jgiroux@coveo.com"
 
 # Update version here (do not move at the beginning of the file since it would slow down the docker build)
-<<<<<<< HEAD
-ARG KUBE_VERSION=1.8.5
-=======
 ARG KUBE_VERSION=1.9.1
->>>>>>> b51dc09b
 ARG HELM_VERSION=2.7.2
 
 # Install ssh (Required to perform port forwarding through bastion)
