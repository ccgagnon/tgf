--- conflicted
+++ resolved
@@ -234,10 +234,7 @@
 			if debug {
 				printfDebug(os.Stderr, "# Reading configuration from AWS parameter store %s\n", parameterFolder)
 			}
-<<<<<<< HEAD
 			config.ImageBuild = append(config.ImageBuild, TGFConfigBuild{source: "AWS/ParametersStore"})
-=======
->>>>>>> ff825ecf
 			for _, parameter := range Must(aws_helper.GetSSMParametersByPath(parameterFolder, "")).([]*ssm.Parameter) {
 				config.SetValue((*parameter.Name)[len(parameterFolder)+1:], *parameter.Value)
 			}
@@ -453,11 +450,7 @@
 		return true
 	}
 
-<<<<<<< HEAD
-	if _, err := exec.LookPath("aws"); err != nil {
-=======
 	if _, err := exec.LookPath("aws"); err == nil {
->>>>>>> ff825ecf
 		// If aws program is installed, we also consider that we are  in an AWS environment.
 		return true
 	}
