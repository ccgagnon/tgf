--- conflicted
+++ resolved
@@ -23,43 +23,26 @@
 )
 
 const (
-<<<<<<< HEAD
 	ssmParameterFolder   = "/default/tgf"
 	secretsManagerSecret = "tgf-config"
 	configFile           = ".tgf.config"
 	userConfigFile       = "tgf.user.config"
-=======
-	parameterFolder            = "/default/tgf"
-	configFile                 = ".tgf.config"
-	userConfigFile             = "tgf.user.config"
-	dockerImage                = "docker-image"
-	dockerImageVersion         = "docker-image-version"
-	dockerImageTag             = "docker-image-tag"
-	dockerImageBuild           = "docker-image-build"
-	dockerImageBuildFolder     = "docker-image-build-folder"
-	dockerImageBuildTag        = "docker-image-build-tag"
-	dockerRefresh              = "docker-refresh"
-	dockerOptionsTag           = "docker-options"
-	loggingLevel               = "logging-level"
-	entryPoint                 = "entry-point"
-	tgfVersion                 = "tgf-recommended-version"
-	recommendedImageVersion    = "recommended-image-version"
-	requiredImageVersion       = "required-image-version"
-	deprecatedRecommendedImage = "recommended-image"
-	environment                = "environment"
-	runBefore                  = "run-before"
-	runAfter                   = "run-after"
->>>>>>> ac0dd077
 )
 
 // TGFConfig contains the resulting configuration that will be applied
 type TGFConfig struct {
-<<<<<<< HEAD
-	Image                   string            `yaml:"docker-image,omitempty" json:"docker-image,omitempty"`
-	ImageVersion            *string           `yaml:"docker-image-version,omitempty" json:"docker-image-version,omitempty"`
-	ImageTag                *string           `yaml:"docker-image-tag,omitempty" json:"docker-image-tag,omitempty"`
-	ImageBuild              string            `yaml:"docker-image-build,omitempty" json:"docker-image-build,omitempty"`
-	ImageBuildFolder        string            `yaml:"docker-image-build-folder,omitempty" json:"docker-image-build-folder,omitempty"`
+	Image        string  `yaml:"docker-image,omitempty" json:"docker-image,omitempty"`
+	ImageVersion *string `yaml:"docker-image-version,omitempty" json:"docker-image-version,omitempty"`
+	ImageTag     *string `yaml:"docker-image-tag,omitempty" json:"docker-image-tag,omitempty"`
+
+	// Old build config
+	ImageBuild       string `yaml:"docker-image-build,omitempty" json:"docker-image-build,omitempty"`
+	ImageBuildFolder string `yaml:"docker-image-build-folder,omitempty" json:"docker-image-build-folder,omitempty"`
+	ImageBuildTag    string `yaml:"docker-image-build-tag,omitempty" json:"docker-image-build-tag,omitempty"`
+
+	// New build config
+	ImageBuildConfigs []TGFConfigBuild `yaml:"build-config,omitempty" json:"build-config,omitempty"`
+
 	LogLevel                string            `yaml:"logging-level,omitempty" json:"logging-level,omitempty"`
 	EntryPoint              string            `yaml:"entry-point,omitempty" json:"entry-point,omitempty"`
 	Refresh                 time.Duration     `yaml:"docker-refresh,omitempty" json:"docker-refresh,omitempty"`
@@ -72,35 +55,15 @@
 	RunAfter                []string          `yaml:"run-after,omitempty" json:"run-after,omitempty"`
 
 	separator string
-=======
-	Image                   string
-	ImageVersion            *string
-	ImageTag                *string
-	ImageBuild              []TGFConfigBuild
-	LogLevel                string
-	EntryPoint              string
-	Refresh                 time.Duration
-	DockerOptions           []string
-	RecommendedImageVersion string
-	RequiredVersionRange    string
-	RecommendedTGFVersion   string
-	Environment             map[string]string
-	RunBefore, RunAfter     []string
-
-	recommendedImage string
-	separator        string
->>>>>>> ac0dd077
 }
 
 // TGFConfigBuild contains an entry specifying how to customize the current docker image
 type TGFConfigBuild struct {
-	Instructions string
-	Folder       string
-	tag          string
+	Instructions string `yaml:"instructions,omitempty" json:"instructions,omitempty"`
+	Folder       string `yaml:"folder,omitempty" json:"folder,omitempty"`
+	Tag          string `yaml:"tag,omitempty" json:"tag,omitempty"`
 	source       string
 }
-
-func (cb TGFConfigBuild) empty() bool { return strings.TrimSpace(cb.Instructions+cb.Folder) == "" }
 
 // Dir returns the folder name relative to the source
 func (cb TGFConfigBuild) Dir() string {
@@ -114,81 +77,30 @@
 }
 
 // Tag returns the tag name that should be added to the image
-func (cb TGFConfigBuild) Tag() string {
-	if cb.tag != "" {
-		return cb.tag
+func (cb TGFConfigBuild) GetTag() string {
+	if cb.Tag != "" {
+		return cb.Tag
 	}
 	return filepath.Base(filepath.Dir(cb.source))
 }
 
 // InitConfig returns a properly initialized TGF configuration struct
 func InitConfig() *TGFConfig {
-<<<<<<< HEAD
 	return &TGFConfig{Image: "coveo/tgf",
 		Refresh:     1 * time.Hour,
 		EntryPoint:  "terragrunt",
 		LogLevel:    "notice",
 		Environment: make(map[string]string),
 		separator:   "-",
-=======
-	return &TGFConfig{Environment: make(map[string]string)}
-}
-
-func (config *TGFConfig) build() *TGFConfigBuild { return &config.ImageBuild[len(config.ImageBuild)-1] }
-
-func (config TGFConfig) String() (result string) {
-	addIfNotEmpty := func(name string, value interface{}) {
-		if reflect.DeepEqual(value, reflect.Zero(reflect.TypeOf(value)).Interface()) {
-			return
-		}
-
-		valueOf := reflect.ValueOf(value)
-		switch valueOf.Kind() {
-		case reflect.Interface:
-			fallthrough
-		case reflect.Ptr:
-			value = valueOf.Elem()
-		}
-
-		result += fmt.Sprintf("%s: %v\n", name, value)
->>>>>>> ac0dd077
-	}
-}
-
-<<<<<<< HEAD
+	}
+}
+
 func (config TGFConfig) String() string {
 	bytes, err := yaml.Marshal(config)
 	if err != nil {
 		return fmt.Sprintf("Error parsing TGFConfig: %v", err)
 	}
 	return string(bytes)
-=======
-	addIfNotEmpty(dockerImage, config.Image)
-	addIfNotEmpty(dockerImageVersion, config.ImageVersion)
-	addIfNotEmpty(dockerImageTag, config.ImageTag)
-	for _, ib := range config.ImageBuild {
-		addIfNotEmpty(dockerImageBuildFolder, ib.Folder)
-		addIfNotEmpty(dockerImageBuildTag, ib.Tag())
-		if ib.Instructions != "" {
-			lines := strings.Split(strings.TrimSpace(ib.Instructions), "\n")
-			buildScript := lines[0]
-			if len(lines) > 1 {
-				sep := "\n    "
-				buildScript = sep + strings.Join(lines, sep)
-			}
-
-			addIfNotEmpty(dockerImageBuild, buildScript)
-		}
-	}
-	addIfNotEmpty(dockerOptionsTag, config.DockerOptions)
-	addIfNotEmpty(recommendedImageVersion, config.RecommendedImageVersion)
-	addIfNotEmpty(requiredImageVersion, config.RequiredVersionRange)
-	addIfNotEmpty(dockerRefresh, config.Refresh)
-	addIfNotEmpty(loggingLevel, config.LogLevel)
-	addIfNotEmpty(entryPoint, config.EntryPoint)
-	addIfNotEmpty(tgfVersion, config.RecommendedTGFVersion)
-	return
->>>>>>> ac0dd077
 }
 
 // InitAWS tries to open an AWS session and init AWS environment variable on success
@@ -210,82 +122,33 @@
 	return nil
 }
 
+func (config *TGFConfig) GetBuildConfigs() []TGFConfigBuild {
+	configs := []TGFConfigBuild{}
+	if config.ImageBuild != "" {
+		configs = append(configs, TGFConfigBuild{
+			Folder:       config.ImageBuildFolder,
+			Instructions: config.ImageBuild,
+			Tag:          config.ImageBuildTag,
+		})
+	}
+	configs = append(configs, config.ImageBuildConfigs...)
+	return configs
+}
+
 // SetDefaultValues sets the uninitialized values from the config files and the parameter store
 // Priorities (Higher overwrites lower values):
 // 1. SSM Parameter Config
 // 2. Secrets Manager Config (If exists, will not check SSM)
-// 3. .tgf.user.config
+// 3. tgf.user.config
 // 4. .tgf.config
 func (config *TGFConfig) SetDefaultValues() {
-<<<<<<< HEAD
 	type configData struct {
 		Name string
 		Data string
-=======
-	for _, configFile := range findConfigFiles(must(os.Getwd()).(string)) {
-		var content map[string]interface{}
-		debugPrint("# Reading configuration from %s", configFile)
-		if err := collections.LoadData(configFile, &content); err != nil {
-			printError("Error while loading configuration file %s\nConfiguration file must be valid YAML, JSON or HCL", configFile)
-			continue
-		}
-
-		extract := func(key string) (result interface{}) {
-			result = content[key]
-			delete(content, key)
-			return
-		}
-
-		apply := func(content interface{}) {
-			if content == nil {
-				return
-			}
-			config.ImageBuild = append(config.ImageBuild, TGFConfigBuild{source: configFile})
-			switch content := content.(type) {
-			case map[string]interface{}:
-				// We sort the keys to ensure that we alway process them in the same order
-				keys := make([]string, 0, len(content))
-				for key := range content {
-					keys = append(keys, key)
-				}
-				sort.Strings(keys)
-				for _, key := range keys {
-					if key == dockerImageBuildFolder {
-						folder := fmt.Sprint(content[key])
-						// If the build folder is relative, we make it relative to the config file folder where it is declared
-						if !filepath.IsAbs(folder) {
-							content[key] = filepath.Join(filepath.Dir(configFile), folder)
-						}
-					}
-					config.SetValue(key, content[key])
-				}
-			default:
-				printError("Invalid configuration format in file %s (%T)", configFile, content)
-			}
-		}
-
-		windows := extract("windows")
-		darwin := extract("darwin")
-		linux := extract("linux")
-		ix := extract("ix")
-
-		switch runtime.GOOS {
-		case "windows":
-			apply(windows)
-		case "darwin":
-			apply(darwin)
-			apply(ix)
-		case "linux":
-			apply(linux)
-			apply(ix)
-		}
-		apply(content)
->>>>>>> ac0dd077
 	}
 	configsData := []configData{}
 
 	if awsConfigExist() {
-<<<<<<< HEAD
 		awsSession := session.Must(session.NewSessionWithOptions(session.Options{
 			SharedConfigState: session.SharedConfigEnable,
 		}))
@@ -294,117 +157,23 @@
 			SecretId: aws.String(secretsManagerSecret),
 		}
 		result, err := svc.GetSecretValue(input)
-		if err == nil && *result.SecretString != "" {
+		if err == nil && *result.SecretString != "" && *result.SecretString != "{}" {
 			configsData = append(configsData, configData{Name: "SecretsManager", Data: *result.SecretString})
 		} else {
-			printfDebug(os.Stderr, "Failed to fetch from secrets manager %v\n", err)
+			debugPrint("Failed to fetch from secrets manager %v\n", err)
 			// Unable to fetch secrets manager, trying SSM
-			parameters := Must(aws_helper.GetSSMParametersByPath(ssmParameterFolder, "")).([]*ssm.Parameter)
+			parameters := must(aws_helper.GetSSMParametersByPath(ssmParameterFolder, "")).([]*ssm.Parameter)
 			ssmConfig := ""
 			for _, parameter := range parameters {
 				key := strings.TrimLeft(strings.Replace(*parameter.Name, ssmParameterFolder, "", 1), "/")
 				ssmConfig += fmt.Sprintf("%s: \"%s\"\n", key, *parameter.Value)
-=======
-		// If we need to read the parameter store, we must init the session first to ensure that
-		// the credentials are only initialized once (avoiding asking multiple time the MFA)
-		if err := config.InitAWS(""); err != nil {
-			printError("Unable to authentify to AWS: %v\nPararameter store is ignored\n", err)
-		} else {
-			debugPrint("# Reading configuration from AWS parameter store %s", parameterFolder)
-			config.ImageBuild = append(config.ImageBuild, TGFConfigBuild{source: "AWS/ParametersStore"})
-			for _, parameter := range must(aws_helper.GetSSMParametersByPath(parameterFolder, "")).([]*ssm.Parameter) {
-				config.SetValue((*parameter.Name)[len(parameterFolder)+1:], *parameter.Value)
->>>>>>> ac0dd077
 			}
 			configsData = append(configsData, configData{Name: "SSM", Data: ssmConfig})
 		}
 	}
 
-<<<<<<< HEAD
-	for _, configFile := range findConfigFiles(Must(os.Getwd()).(string)) {
-		if debug {
-			printfDebug(os.Stderr, "# Reading configuration from %s\n", configFile)
-=======
-	config.SetValue(dockerImage, "coveo/tgf")
-	config.SetValue(dockerRefresh, "1h")
-	config.SetValue(loggingLevel, "notice")
-	config.SetValue(entryPoint, "terragrunt")
-
-	build := make([]TGFConfigBuild, 0, len(config.ImageBuild))
-	for i := len(config.ImageBuild) - 1; i >= 0; i-- {
-		ib := config.ImageBuild[i]
-		if ib.empty() {
-			continue
-		}
-		build = append(build, ib)
-	}
-	config.ImageBuild = build
-}
-
-// SetValue sets value of the key in the configuration only if it does not already have a value
-func (config *TGFConfig) SetValue(key string, value interface{}) {
-	key = strings.ToLower(key)
-	valueStr := fmt.Sprintf("%v", value)
-	switch key {
-	case dockerImage:
-		if strings.Contains(valueStr, ":") && config.Image == "" {
-			printWarning("Parameter %s should not contains the version: %s", key, valueStr)
-		}
-		config.apply(key, valueStr)
-	case dockerImageVersion:
-		if strings.ContainsAny(valueStr, ":-") && config.ImageVersion == nil {
-			printWarning("Parameter %s should not contains the image name nor the specialized version: %s", key, valueStr)
-		}
-		config.apply(key, ":"+valueStr)
-	case dockerImageTag:
-		if strings.ContainsAny(valueStr, ":") && config.ImageTag == nil {
-			printWarning("Parameter %s should not contains the image name: %s", key, valueStr)
-		}
-		config.apply(key, ":"+valueStr)
-	case dockerOptionsTag:
-		config.DockerOptions = append(config.DockerOptions, strings.Split(valueStr, " ")...)
-	case dockerImageBuild:
-		config.build().Instructions = strings.TrimSpace(valueStr)
-	case dockerImageBuildFolder:
-		config.build().Folder = valueStr
-	case dockerImageBuildTag:
-		config.build().tag = valueStr
-	case recommendedImageVersion:
-		if config.RecommendedImageVersion == "" {
-			config.RecommendedImageVersion = valueStr
-		}
-	case requiredImageVersion:
-		if config.RequiredVersionRange == "" {
-			config.RequiredVersionRange = valueStr
-		}
-	case dockerRefresh:
-		if config.Refresh == 0 {
-			config.Refresh = must(time.ParseDuration(valueStr)).(time.Duration)
-		}
-	case loggingLevel:
-		if config.LogLevel == "" {
-			config.LogLevel = valueStr
-		}
-	case entryPoint:
-		if config.EntryPoint == "" {
-			config.EntryPoint = valueStr
-		}
-	case tgfVersion:
-		if config.RecommendedTGFVersion == "" {
-			config.RecommendedTGFVersion = valueStr
-		}
-	case environment:
-		switch value := value.(type) {
-		case map[string]interface{}:
-			for key, val := range value {
-				if _, set := config.Environment[key]; !set {
-					config.Environment[key] = fmt.Sprintf("%v", val)
-				}
-			}
-		default:
-			printWarning("Environment must be a map of key/value %T", value)
->>>>>>> ac0dd077
-		}
+	for _, configFile := range findConfigFiles(must(os.Getwd()).(string)) {
+		debugPrint("# Reading configuration from %s\n", configFile)
 		bytes, err := ioutil.ReadFile(configFile)
 
 		if err != nil {
@@ -417,13 +186,6 @@
 		if err := collections.ConvertData(configData.Data, &config); err != nil {
 			fmt.Fprintln(os.Stderr, errorString("Error while loading configuration from %s\nConfiguration file must be valid YAML, JSON or HCL\n%v", configData.Name, err))
 		}
-<<<<<<< HEAD
-=======
-	case deprecatedRecommendedImage:
-		printWarning("Config key %s is deprecated (%s ignored)", key, valueStr)
-	default:
-		printError("Unknown parameter %s = %s", key, value)
->>>>>>> ac0dd077
 	}
 
 }
