FROM ubuntu:latest

LABEL vendor="Coveo"
LABEL maintainer "jgiroux@coveo.com"

ENV TGF_IMAGE="coveo/tgf"
ENV TGF_IMAGE_TAG="full"
ENV TGF_IMAGE_VERSION="${TRAVIS_TAG}"
ENV TGF_IMAGE_MAJ_MIN=

ARG DEBIAN_FRONTEND=noninteractive
ARG EXE_FOLDER=/usr/local/bin
ARG EXT=_linux_64-bits.zip

RUN adduser tgf --gecos "" --disabled-password && \
    adduser deploy --gecos "" --disabled-password

# Update apt-get
RUN apt-get update && \
    apt-get -y install apt-utils bash-completion && \
    apt-get -y install apt-transport-https software-properties-common python-software-properties && \
    apt-get -y install software-properties-common python-software-properties && \
    apt-get -y install curl wget ksh zsh fish git mercurial unzip vim-tiny nano jq tree

# Install os-my-zsh
RUN sh -c "$(curl -fsSL https://raw.github.com/robbyrussell/oh-my-zsh/master/tools/install.sh)" || echo

# Register Microsoft to apt
RUN curl -sL https://packages.microsoft.com/keys/microsoft.asc | apt-key add - && \
    curl -sL https://packages.microsoft.com/config/ubuntu/16.04/prod.list | tee /etc/apt/sources.list.d/microsoft.list

# Install the last packages
RUN apt-get update && \
    apt-get install -y powershell python3-pip python-pip groff && \
    pip install --upgrade pip && \
    pip install awscli mdv && \
    pip3 install --upgrade pip && \
    pip3 install colorama click deepdiff flatten_dict PyYAML boto3

# Installing the AWS Powershell client
RUN pwsh -c Install-Package AWSPowerShell.NetCore -Force > /dev/null

# Install terraforming
RUN apt-get -y install ruby && gem install terraforming

# Update version here (do not move at the beginning of the file since it would slow down the docker build)
<<<<<<< HEAD
RUN TERRAFORM=0.11.3     && curl -sLo_ https://releases.hashicorp.com/terraform/${TERRAFORM}/terraform_${TERRAFORM}_linux_amd64.zip && unzip -p _ > ${EXE_FOLDER}/terraform && \
    TG=0.12.27-coveo.6   && curl -sLo_ https://github.com/coveo/terragrunt/releases/download/v${TG}/terragrunt_${TG}${EXT} && unzip -p _ > ${EXE_FOLDER}/terragrunt && \
    GOTEMPLATE=2.4.5     && curl -sLo_ https://github.com/coveo/gotemplate/releases/download/v${GOTEMPLATE}/gotemplate_${GOTEMPLATE}${EXT} && unzip -p _ > ${EXE_FOLDER}/gotemplate && \
=======
RUN TERRAFORM=0.11.5     && curl -sLo_ https://releases.hashicorp.com/terraform/${TERRAFORM}/terraform_${TERRAFORM}_linux_amd64.zip && unzip -p _ > ${EXE_FOLDER}/terraform && \
    TG=0.12.27-coveo.4   && curl -sLo_ https://github.com/coveo/terragrunt/releases/download/v${TG}/terragrunt_${TG}${EXT} && unzip -p _ > ${EXE_FOLDER}/terragrunt && \
    GOTEMPLATE=2.4.3     && curl -sLo_ https://github.com/coveo/gotemplate/releases/download/v${GOTEMPLATE}/gotemplate_${GOTEMPLATE}${EXT} && unzip -p _ > ${EXE_FOLDER}/gotemplate && \
>>>>>>> 2732eb6c
    TF_LINT=0.5.4        && curl -sLo_ https://github.com/wata727/tflint/releases/download/v${TF_LINT}/tflint_linux_amd64.zip && unzip -p _ > ${EXE_FOLDER}/tflint && \
    TF_DOCS=0.3.1        && curl -sLo_ https://github.com/coveo/terraform-docs/releases/download/v${TF_DOCS}/terraform-docs_${TF_DOCS}${EXT} && unzip -p _ > ${EXE_FOLDER}/terraform-docs && \
    TF_QUANTUM=0.3.6     && curl -sLo_ https://github.com/coveo/terraform-provider-quantum/releases/download/v${TF_QUANTUM}/terraform-provider-quantum_${TF_QUANTUM}${EXT} && unzip -p _ > ${EXE_FOLDER}/terraform-provider-quantum && \
    TF_AWS=1.8.0-coveo.0 && curl -sLo_ https://github.com/coveo/terraform-provider-aws/releases/download/v${TF_AWS}/terraform-provider-aws_${TF_AWS}${EXT} && unzip -p _ > ${EXE_FOLDER}/terraform-provider-aws && \
    chmod +x $EXE_FOLDER/* && rm _<|MERGE_RESOLUTION|>--- conflicted
+++ resolved
@@ -44,15 +44,9 @@
 RUN apt-get -y install ruby && gem install terraforming
 
 # Update version here (do not move at the beginning of the file since it would slow down the docker build)
-<<<<<<< HEAD
-RUN TERRAFORM=0.11.3     && curl -sLo_ https://releases.hashicorp.com/terraform/${TERRAFORM}/terraform_${TERRAFORM}_linux_amd64.zip && unzip -p _ > ${EXE_FOLDER}/terraform && \
+RUN TERRAFORM=0.11.5     && curl -sLo_ https://releases.hashicorp.com/terraform/${TERRAFORM}/terraform_${TERRAFORM}_linux_amd64.zip && unzip -p _ > ${EXE_FOLDER}/terraform && \
     TG=0.12.27-coveo.6   && curl -sLo_ https://github.com/coveo/terragrunt/releases/download/v${TG}/terragrunt_${TG}${EXT} && unzip -p _ > ${EXE_FOLDER}/terragrunt && \
     GOTEMPLATE=2.4.5     && curl -sLo_ https://github.com/coveo/gotemplate/releases/download/v${GOTEMPLATE}/gotemplate_${GOTEMPLATE}${EXT} && unzip -p _ > ${EXE_FOLDER}/gotemplate && \
-=======
-RUN TERRAFORM=0.11.5     && curl -sLo_ https://releases.hashicorp.com/terraform/${TERRAFORM}/terraform_${TERRAFORM}_linux_amd64.zip && unzip -p _ > ${EXE_FOLDER}/terraform && \
-    TG=0.12.27-coveo.4   && curl -sLo_ https://github.com/coveo/terragrunt/releases/download/v${TG}/terragrunt_${TG}${EXT} && unzip -p _ > ${EXE_FOLDER}/terragrunt && \
-    GOTEMPLATE=2.4.3     && curl -sLo_ https://github.com/coveo/gotemplate/releases/download/v${GOTEMPLATE}/gotemplate_${GOTEMPLATE}${EXT} && unzip -p _ > ${EXE_FOLDER}/gotemplate && \
->>>>>>> 2732eb6c
     TF_LINT=0.5.4        && curl -sLo_ https://github.com/wata727/tflint/releases/download/v${TF_LINT}/tflint_linux_amd64.zip && unzip -p _ > ${EXE_FOLDER}/tflint && \
     TF_DOCS=0.3.1        && curl -sLo_ https://github.com/coveo/terraform-docs/releases/download/v${TF_DOCS}/terraform-docs_${TF_DOCS}${EXT} && unzip -p _ > ${EXE_FOLDER}/terraform-docs && \
     TF_QUANTUM=0.3.6     && curl -sLo_ https://github.com/coveo/terraform-provider-quantum/releases/download/v${TF_QUANTUM}/terraform-provider-quantum_${TF_QUANTUM}${EXT} && unzip -p _ > ${EXE_FOLDER}/terraform-provider-quantum && \
